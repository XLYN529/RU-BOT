--- conflicted
+++ resolved
@@ -341,9 +341,6 @@
         }
 
 
-<<<<<<< HEAD
-def assemble_final_context(user_message, intent_response, sql_response, personal_context=""):
-=======
 def query_busyness(user_message):
     """
     Query location busyness based on user message.
@@ -386,8 +383,7 @@
         }
 
 
-def assemble_final_context(user_message, intent_response, sql_response, busyness_response=None):
->>>>>>> 31b2ff93
+def assemble_final_context(user_message, intent_response, sql_response, personal_context="", busyness_response=None):
     """
     Assembles the final context prompt for the thinking model.
     
@@ -395,11 +391,8 @@
         user_message: Original user question
         intent_response: Response from intent classification model
         sql_response: Response from SQL query (or None if not applicable)
-<<<<<<< HEAD
         personal_context: Optional personal context string
-=======
         busyness_response: Response from busyness query (or None if not applicable)
->>>>>>> 31b2ff93
     
     Returns:
         str: Assembled context for the thinking model
@@ -647,11 +640,7 @@
         
         # Step 4: Assemble final context
         logger.info("🔧 STEP 4: Assembling context for thinking model...")
-<<<<<<< HEAD
-        final_context = assemble_final_context(user_message, intent_text, sql_response, personal_context)
-=======
-        final_context = assemble_final_context(user_message, intent_text, sql_response, busyness_response)
->>>>>>> 31b2ff93
+        final_context = assemble_final_context(user_message, intent_text, sql_response, personal_context, busyness_response)
         logger.info(f"📝 Context length: {len(final_context)} characters")
         
         # Step 5: Get final response from thinking model
