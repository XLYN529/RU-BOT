--- conflicted
+++ resolved
@@ -8,19 +8,17 @@
 
 # Data Processing
 lxml>=4.9.0
+pandas>=1.3.0
+openpyxl>=3.0.0
 
-<<<<<<< HEAD
 # UI Framework
 reflex>=0.5.0
-=======
+
+# AI/ML
 google-genai>=1.0.0
+
 # Snowflake Database
 snowflake-connector-python>=3.0.0
 
-# Data Processing
-pandas>=1.3.0
-openpyxl>=3.0.0
-
 # Optional: For scheduled scraping
-schedule>=1.2.0
->>>>>>> 4ffa76cb
+schedule>=1.2.0